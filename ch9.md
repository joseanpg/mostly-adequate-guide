--- conflicted
+++ resolved
@@ -364,11 +364,7 @@
 ```js
 // Exercise 1
 // ==========
-<<<<<<< HEAD
-// Use safeProp and map/join or chain to safely get the street name when given 
-=======
-// Use safeProp and map/join or chain to safetly get the street name when given
->>>>>>> c3f43b1f
+// Use safeProp and map/join or chain to safely get the street name when given
 // a user
 
 var safeProp = _.curry(function (x, o) { return Maybe.of(o[x]); });
